import logging
from PyQt5.QtWidgets import (QWidget, QVBoxLayout, QLineEdit, QCheckBox,
                             QLabel, QScrollArea, QComboBox, QSpinBox,
                             QHBoxLayout, QFrame, QStackedWidget, QTableWidget,
                             QTableWidgetItem, QPushButton, QHeaderView,
                             QDateTimeEdit, QFormLayout)
from PyQt5.QtCore import Qt, pyqtSignal, QDateTime
from utils.icon_manager import get_icon

from utils.i18n import _
from view.components.separator import Separator

logger = logging.getLogger(__name__)


class TaskConfigWidget(QWidget):
    """
    A widget that dynamically generates a form to edit task configurations.

    Supports various input types, validation, change tracking, a dynamic
    trigger UI, and a table-based inputs editor.

    TODO (Schema Simplification): The current schema-driven UI generation
    relies on a nested structure (e.g., schema -> group -> properties).
    A potential future optimization is to flatten this structure.
    Instead of nesting, parameters could be defined at the top level of the
    schema, with an optional 'group' key to assign them to a UI group.
    This would simplify the manifest.yaml files.
    Example:
    schema:
      debug:
        type: "boolean"
        label: "Debug Mode"
        group: "Execution"
      increment_by:
        type: "integer"
        label: "Increment By"
        group: "Settings"
    This change would require refactoring _populate_form to handle the
    flattened structure and create groups based on the 'group' key.
    """
    config_changed = pyqtSignal()
    config_reloaded = pyqtSignal(str)

    def __init__(self, task_name, task_manager, parent=None):
        super().__init__(parent)
        self.task_name = task_name
        self.task_manager = task_manager
        self.widgets = {}
        self.changed_widgets = set()
        self.error_widgets = {}
        self._aux_widgets = {}

        # Widgets for special sections
        self.trigger_widget = None
        self.inputs_widget = None

        self.init_ui()

    def init_ui(self):
        self.main_layout = QVBoxLayout(self)
        self.main_layout.setContentsMargins(0, 0, 0, 0)
        self.main_layout.setSpacing(0)

        # Create a dedicated title bar
        self.title_bar = self._create_title_bar()
        self.main_layout.addWidget(self.title_bar)

        # Create a scroll area for the form content
        scroll_area = QScrollArea()
        scroll_area.setWidgetResizable(True)
        scroll_area.setHorizontalScrollBarPolicy(Qt.ScrollBarAlwaysOff)
        scroll_area.setFrameShape(QFrame.NoFrame)

        # Content widget and form layout
        self.content_widget = QWidget()
        self.form_layout = QFormLayout()
        self.form_layout.setContentsMargins(20, 20, 20, 20)
        self.form_layout.setSpacing(15)
        self.form_layout.setLabelAlignment(Qt.AlignLeft)
        self.form_layout.setRowWrapPolicy(QFormLayout.WrapAllRows)

        # A wrapper widget to hold the form layout with left alignment
        form_wrapper = QWidget()
        form_wrapper_layout = QVBoxLayout(form_wrapper)
        form_wrapper_layout.setContentsMargins(0, 0, 0, 0)
        form_wrapper_layout.addLayout(self.form_layout)
        form_wrapper_layout.addStretch(1)  # Pushes the form to the top

        self.content_widget.setLayout(form_wrapper_layout)

        scroll_area.setWidget(self.content_widget)
        self.main_layout.addWidget(scroll_area)

    def load_config(self):
        config_data = self.task_manager.get_task_config(self.task_name)
        if not config_data:
            logger.warning("No configuration found for task '%s'.",
                           self.task_name)
            self._clear_form()
            self.form_layout.addWidget(QLabel(_("config_load_failed_message")))
            return

        self._populate_form(config_data)

    def _clear_form(self):
        for i in reversed(range(self.form_layout.count())):
            item = self.form_layout.takeAt(i)
            if item.widget():
                item.widget().deleteLater()
        self.widgets.clear()
        self.changed_widgets.clear()
        self.error_widgets.clear()
        self._aux_widgets.clear()
        self.trigger_widget = None
        self.inputs_widget = None

    def _create_title_bar(self):
        title_bar = QWidget()
        title_bar.setObjectName("configTitleBar")
        title_bar.setFixedHeight(50)
        title_layout = QHBoxLayout(title_bar)
        title_layout.setContentsMargins(15, 0, 15, 0)

        self.title_icon = QLabel()
        self.title_icon.setPixmap(get_icon("fa5s.cog").pixmap(24, 24))

        self.title_label = QLabel("Settings")
        self.title_label.setObjectName("configTitleLabel")
        self.title_label.setStyleSheet("font-size: 18px; font-weight: bold;")

        title_layout.addWidget(self.title_icon)
        title_layout.addWidget(self.title_label)
        title_layout.addStretch()

        return title_bar

    def _update_title(self):
        """Updates the title bar with the current task name."""
        self.title_label.setText(self.task_name)
        # You can also fetch a specific icon for the task type if available
        # For now, we use a default cog icon.

    def _populate_form(self, config_data):
        self._clear_form()
        self._update_title()  # Update the title bar
        schema = self.task_manager.get_task_schema(self.task_name) or {}

        # Hardcoded handling for the 'debug' setting
        if 'debug' in config_data:
            self._create_debug_widget(self.form_layout, config_data['debug'])

        # Process other configuration items
        standard_config = {
            k: v
            for k, v in config_data.items() if k != 'debug'
        }
        self._recursive_populate(self.form_layout, standard_config, schema)

    def _recursive_populate(self, layout, config_data, schema, base_key=""):
        for key, value in config_data.items():
            full_key = f"{base_key}.{key}" if base_key else key
            param_schema = schema.get(key, {})

            if key == 'trigger' and isinstance(value, dict):
                self._create_trigger_widget(layout, value, param_schema)
                continue

            if key == 'inputs' and isinstance(value, list):
                self._create_inputs_widget(layout, value, param_schema)
                continue

            if isinstance(value, dict):
                self._create_group_box(layout, key, value, param_schema,
                                       full_key)
            else:
                self._create_standard_input(layout, full_key, key, value,
                                            param_schema)

    def _create_group_box(self, layout, key, value, param_schema, full_key):
        # Add a separator and a title for the group
        label_text = param_schema.get("label", key.replace("_", " ").title())
        group_label = QLabel(label_text)
        group_label.setObjectName(f"group_label_{key}")
        group_label.setStyleSheet("""
            font-size: 16px; 
            font-weight: bold; 
            margin-top: 10px;
        """)

        layout.addRow(Separator())
        layout.addRow(group_label)

        # Create a nested form layout for the group's content
        group_content_widget = QWidget()
        group_layout = QFormLayout(group_content_widget)
        group_layout.setContentsMargins(0, 5, 0, 5)
        group_layout.setSpacing(10)

        self._recursive_populate(group_layout, value,
                                 param_schema.get("properties", {}), full_key)

        layout.addRow(group_content_widget)

    def _create_standard_input(self, layout, full_key, key, value,
                               param_schema):
        label_widget = self._create_label_with_help(param_schema, key)

        input_type = param_schema.get("type", self._infer_type(value))
        input_widget = self._create_input_widget(full_key, value, input_type,
                                                 param_schema)

        layout.addRow(label_widget, input_widget)
        self.widgets[full_key] = input_widget

    def _create_label_with_help(self, param_schema, key):
        label_text = param_schema.get("label", key.replace("_", " ").title())
        description = param_schema.get("description", "")

        label_widget = QLabel(label_text)
        if description:
            label_widget.setToolTip(description)

        return label_widget

    def _create_debug_widget(self, layout, is_checked):
        """
        Creates a dedicated widget for the debug toggle in the QFormLayout.
        """
        debug_checkbox = QCheckBox()
        debug_checkbox.setChecked(is_checked)
        debug_checkbox.stateChanged.connect(self.config_changed.emit)

        layout.addRow(_("debug_mode_label"), debug_checkbox)
        self.widgets['debug'] = debug_checkbox

    def _create_trigger_widget(self, layout, trigger_data, schema):
        # Add a separator and a title for the trigger group
        label_text = schema.get("label", "Trigger")
        group_label = QLabel(label_text)
        group_label.setObjectName("group_label_trigger")
        group_label.setStyleSheet("""
            font-size: 16px; 
            font-weight: bold; 
            margin-top: 10px;
        """)
        layout.addRow(Separator())
        layout.addRow(group_label)

        # Create a widget to hold the trigger configuration
        trigger_content_widget = QWidget()
        trigger_layout = QVBoxLayout(trigger_content_widget)
        trigger_layout.setContentsMargins(0, 5, 0, 5)
        trigger_layout.setSpacing(10)

        combo = QComboBox()
        trigger_types = ["cron", "interval", "date", "event"]
        combo.addItems([t.title() for t in trigger_types])

        stack = QStackedWidget()
        self.trigger_widget = {
            "combo": combo,
            "stack": stack,
            "widgets": {},
            "panels": {}
        }

        # Create panels for each trigger type
        self._create_cron_panel(stack)
        self._create_interval_panel(stack)
        self._create_date_panel(stack)
        self._create_event_panel(stack)

        combo.currentIndexChanged.connect(stack.setCurrentIndex)
        combo.currentIndexChanged.connect(self.config_changed.emit)

        trigger_layout.addWidget(combo)
        trigger_layout.addWidget(stack)
        layout.addRow(trigger_content_widget)

        # Set initial values
        raw_type = str(trigger_data.get("type", "cron")).lower()
        config_section = trigger_data.get("config")
        config = config_section if isinstance(config_section, dict) else {}
        schedule_section = trigger_data.get("schedule")
        schedule_config = schedule_section if isinstance(schedule_section, dict) else {}

        fallback_type = None
        if isinstance(config, dict):
            fallback_type = config.get("type")
        if not fallback_type:
            if isinstance(schedule_section, dict):
                fallback_type = schedule_section.get("type")
            elif isinstance(schedule_section, str):
                fallback_type = schedule_section
        fallback_type = str(fallback_type).lower() if fallback_type else None

        selected_type = raw_type if raw_type in trigger_types else None
        if not selected_type and fallback_type in trigger_types:
            selected_type = fallback_type
        if not config and schedule_config and fallback_type in trigger_types:
            config = schedule_config

        if not selected_type:
            selected_type = trigger_types[0]

        combo.setCurrentIndex(trigger_types.index(selected_type))
        stack.setCurrentIndex(trigger_types.index(selected_type))

        cron_expression = ""
        if isinstance(config, dict):
            cron_expression = config.get("cron_expression", "")
        self.trigger_widget["widgets"]["cron"].setText(cron_expression)

        if selected_type == "interval":
            interval_fields = {
                "days": "interval_days",
                "hours": "interval_hours",
                "minutes": "interval_minutes",
                "seconds": "interval_seconds",
            }
            for field, widget_key in interval_fields.items():
                widget = self.trigger_widget["widgets"][widget_key]
                if isinstance(config, dict) and field in config:
                    value = config.get(field)
                    if value is not None:
                        widget.setValue(int(value))
                elif field == "minutes":
                    widget.setValue(5)

        if selected_type == "date" and isinstance(config, dict):
            run_date = config.get("run_date")
            if run_date:
                parsed_date = QDateTime.fromString(str(run_date), Qt.ISODate)
                if (not parsed_date.isValid() and
                        hasattr(Qt, "ISODateWithMs")):
                    parsed_date = QDateTime.fromString(
                        str(run_date), Qt.ISODateWithMs)
                if parsed_date.isValid():
                    self.trigger_widget["widgets"]["date"].setDateTime(parsed_date)

        event_topic = ""
        if isinstance(config, dict):
            event_topic = config.get("topic", "")
        if not event_topic:
            event_topic = trigger_data.get("topic", "")
        self.trigger_widget["widgets"]["event"].setText(event_topic)

    def _create_cron_panel(self, stack):
        panel = QWidget()
        layout = QFormLayout(panel)
        cron_widget = QLineEdit()
        cron_widget.setPlaceholderText(_("cron_placeholder"))
        layout.addRow(QLabel(_("cron_expression_label")), cron_widget)
        stack.addWidget(panel)
        self.trigger_widget["widgets"]["cron"] = cron_widget
        cron_widget.textChanged.connect(self.config_changed.emit)
        self._register_aux_widget("trigger.cron_expression", cron_widget)

    def _create_interval_panel(self, stack):
        panel = QWidget()
        layout = QFormLayout(panel)
        layout.setSpacing(10)
        days = QSpinBox()
        hours = QSpinBox()
        minutes = QSpinBox()
        seconds = QSpinBox()
        for w in [days, hours, minutes, seconds]:
            w.setRange(0, 99999)
            w.valueChanged.connect(self.config_changed.emit)
        layout.addRow(_("days_label"), days)
        layout.addRow(_("hours_label"), hours)
        layout.addRow(_("minutes_label"), minutes)
        layout.addRow(_("seconds_label"), seconds)
        stack.addWidget(panel)
        self.trigger_widget["widgets"].update({
            "interval_days": days,
            "interval_hours": hours,
            "interval_minutes": minutes,
            "interval_seconds": seconds
        })
        self.trigger_widget["panels"]["interval"] = panel
        self._register_aux_widget("trigger.interval.panel", panel)

    def _create_date_panel(self, stack):
        panel = QWidget()
        layout = QFormLayout(panel)
        date_widget = QDateTimeEdit()
        date_widget.setCalendarPopup(True)
        date_widget.setDateTime(QDateTime.currentDateTime())
        layout.addRow(_("run_date_label"), date_widget)
        stack.addWidget(panel)
        self.trigger_widget["widgets"]["date"] = date_widget
        date_widget.dateTimeChanged.connect(self.config_changed.emit)

    def _create_event_panel(self, stack):
        panel = QWidget()
        layout = QFormLayout(panel)
        topic_widget = QLineEdit()
        topic_widget.setPlaceholderText(_("topic_placeholder"))
        layout.addRow(QLabel(_("topic_label")), topic_widget)
        stack.addWidget(panel)
        self.trigger_widget["widgets"]["event"] = topic_widget
        topic_widget.textChanged.connect(self.config_changed.emit)
        self._register_aux_widget("trigger.event.topic", topic_widget)

    def _create_inputs_widget(self, layout, inputs_data, schema):
        # Add a separator and a title for the inputs group
        label_text = schema.get("label", "Inputs")
        group_label = QLabel(label_text)
        group_label.setObjectName("group_label_inputs")
        group_label.setStyleSheet("""
            font-size: 16px; 
            font-weight: bold; 
            margin-top: 10px;
        """)
        layout.addRow(Separator())
        layout.addRow(group_label)

        # Create a widget to hold the inputs table and buttons
        inputs_content_widget = QWidget()
        inputs_layout = QVBoxLayout(inputs_content_widget)
        inputs_layout.setContentsMargins(0, 5, 0, 5)
        inputs_layout.setSpacing(10)

        table = QTableWidget()
        table.setColumnCount(5)
        headers = ["Name", "Type", "Description", "Default Value", "Required"]
        table.setHorizontalHeaderLabels(headers)
        table.horizontalHeader().setSectionResizeMode(QHeaderView.Stretch)
        table.horizontalHeader().setSectionResizeMode(2,
                                                      QHeaderView.Interactive)

        for item_data in inputs_data:
            self._add_input_row(table, item_data)

        inputs_layout.addWidget(table)
        self._create_add_remove_buttons(inputs_layout, table)

        layout.addRow(inputs_content_widget)
        self.inputs_widget = table
        table.itemChanged.connect(self.config_changed.emit)
        self._register_aux_widget("inputs.table", table)

    def _create_add_remove_buttons(self, layout, table):
        btn_layout = QHBoxLayout()
        add_btn = QPushButton(_("add_input_button"))
        remove_btn = QPushButton(_("remove_input_button"))
        add_btn.clicked.connect(lambda: self._add_input_row(table))
        remove_btn.clicked.connect(
            lambda: self._remove_selected_input_row(table))
        btn_layout.addStretch()
        btn_layout.addWidget(add_btn)
        btn_layout.addWidget(remove_btn)
        layout.addLayout(btn_layout)

    def _add_input_row(self, table, item_data=None):
        if item_data is None:
            item_data = {
                "name": "",
                "type": "string",
                "description": "",
                "default": "",
                "required": False
            }

        row_position = table.rowCount()
        table.insertRow(row_position)

        table.setItem(row_position, 0,
                      QTableWidgetItem(item_data.get("name", "")))
        table.setItem(row_position, 1,
                      QTableWidgetItem(item_data.get("type", "string")))
        table.setItem(row_position, 2,
                      QTableWidgetItem(item_data.get("description", "")))
        table.setItem(row_position, 3,
                      QTableWidgetItem(str(item_data.get("default", ""))))

        check_box_widget = QWidget()
        check_box_layout = QHBoxLayout(check_box_widget)
        check_box = QCheckBox()
        check_box.setChecked(item_data.get("required", False))
        check_box_layout.addWidget(check_box)
        check_box_layout.setAlignment(Qt.AlignCenter)
        check_box_layout.setContentsMargins(0, 0, 0, 0)
        table.setCellWidget(row_position, 4, check_box_widget)
        check_box.stateChanged.connect(self.config_changed.emit)

    def _remove_selected_input_row(self, table):
        current_row = table.currentRow()
        if current_row >= 0:
            table.removeRow(current_row)
            self.config_changed.emit()

    def _create_input_widget(self, key, value, input_type, param_schema):
        if input_type == "boolean":
            widget = QCheckBox()
            widget.setChecked(bool(value))
            widget.stateChanged.connect(
                lambda state, k=key: self._on_widget_change(k))
        elif input_type == "integer":
            widget = QSpinBox()
            min_val = param_schema.get("min", -2147483647)
            max_val = param_schema.get("max", 2147483647)
            widget.setRange(min_val, max_val)
            widget.setValue(int(value))
            widget.valueChanged.connect(
                lambda val, k=key: self._on_widget_change(k))
        elif input_type == "choice":
            widget = QComboBox()
            options = param_schema.get("options", [])
            widget.addItems(options)
            if value in options:
                widget.setCurrentText(value)
            widget.currentTextChanged.connect(
                lambda text, k=key: self._on_widget_change(k))
        else:
            widget = QLineEdit()
            widget.setText(str(value))
            widget.textChanged.connect(
                lambda text, k=key: self._on_widget_change(k))

        widget.setObjectName(key)
        return widget

    def _infer_type(self, value):
        if isinstance(value, bool):
            return "boolean"
        if isinstance(value, int):
            return "integer"
        return "string"

    def _on_widget_change(self, key):
        self.changed_widgets.add(key)
        self._update_widget_style(key)
        self.config_changed.emit()

    def _register_aux_widget(self, key, widget):
        if widget:
            self._aux_widgets[key] = widget

    def _update_widget_style(self, key, widget_override=None):
        widget = widget_override or self.widgets.get(key) or self._aux_widgets.get(
            key)
        if not widget:
            return

        style = ""
        if key in self.error_widgets:
            style = "border: 1px solid red;"
        elif key in self.changed_widgets:
            style = "border: 1px solid orange;"
        widget.setStyleSheet(style)

    def get_config(self):
        config_data = {}
        # Get standard widget values
        for full_key, widget in self.widgets.items():
            # Handle hardcoded 'debug' key
            if full_key == 'debug':
                config_data['debug'] = widget.isChecked()
                continue

            keys = full_key.split('.')
            current_level = config_data
            for i, key in enumerate(keys[:-1]):
                current_level = current_level.setdefault(key, {})

            last_key = keys[-1]
            if isinstance(widget, QCheckBox):
                value = widget.isChecked()
            elif isinstance(widget, QSpinBox):
                value = widget.value()
            elif isinstance(widget, QComboBox):
                value = widget.currentText()
            else:
                value = widget.text()
            current_level[last_key] = value

        if self.trigger_widget:
            config_data["trigger"] = self._get_trigger_config()

        if self.inputs_widget:
            config_data["inputs"] = self._get_inputs_config()

        return config_data

    def _get_trigger_config(self):
        trigger_config = {}
        combo = self.trigger_widget["combo"]
        current_type = combo.currentText().lower()
        trigger_config["type"] = current_type

        if current_type == "cron":
            trigger_config["config"] = {
                "cron_expression":
                self.trigger_widget["widgets"]["cron"].text()
            }
        elif current_type == "interval":
            trigger_config["config"] = {
                "days":
                self.trigger_widget["widgets"]["interval_days"].value(),
                "hours":
                self.trigger_widget["widgets"]["interval_hours"].value(),
                "minutes":
                self.trigger_widget["widgets"]["interval_minutes"].value(),
                "seconds":
                self.trigger_widget["widgets"]["interval_seconds"].value()
            }
        elif current_type == "date":
            trigger_config["config"] = {
                "run_date":
                self.trigger_widget["widgets"]["date"].dateTime().toString(
                    Qt.ISODate)
            }
        elif current_type == "event":
            trigger_config["topic"] = self.trigger_widget["widgets"][
                "event"].text()

        return trigger_config

    def _get_inputs_config(self):
        inputs_list = []
        table = self.inputs_widget
        for row in range(table.rowCount()):
            name = self._get_table_item_text(table, row, 0)
            type_name = self._get_table_item_text(table, row, 1)
            description = self._get_table_item_text(table, row, 2)
            default_text = self._get_table_item_text(table, row, 3)

            default_value = self._parse_input_default_value(name, type_name,
                                                            default_text,
                                                            row)

            item = {
                "name": name,
                "type": type_name,
                "description": description,
                "default": default_value,
                "required": table.cellWidget(row, 4).findChild(
                    QCheckBox).isChecked()
            }
            inputs_list.append(item)
        return inputs_list

<<<<<<< HEAD
    @staticmethod
    def _get_table_item_text(table, row, column):
        item = table.item(row, column)
        return item.text() if item else ""

    def _parse_input_default_value(self, name, type_name, raw_value, row):
        type_key = (type_name or "").strip().lower()
        if not type_key:
            return raw_value

        if raw_value is None:
            return None

        if isinstance(raw_value, str):
            text_value = raw_value
        else:
            text_value = str(raw_value)

        stripped_value = text_value.strip()

        if stripped_value == "":
            return raw_value

        try:
            if type_key in {"integer", "int"}:
                return int(stripped_value)
            if type_key in {"number", "float"}:
                return float(stripped_value)
            if type_key in {"boolean", "bool"}:
                lowered = stripped_value.lower()
                if lowered in {"true", "1", "yes", "on"}:
                    return True
                if lowered in {"false", "0", "no", "off"}:
                    return False
                raise ValueError("Unrecognised boolean literal")
        except ValueError:
            logger.warning(
                "Unable to parse default value '%s' for input '%s' (row %s) "
                "as type '%s'. Keeping original value.", text_value,
                name or f"#{row + 1}", row + 1, type_name)
            return raw_value

        return raw_value

    def set_config(self, config_data):
=======
    def set_config(self, config_data, mark_changed: bool = True):
>>>>>>> 988b09e0
        self._populate_form(config_data)

        all_keys = set(self.widgets.keys()) | set(self._aux_widgets.keys())

        if mark_changed:
            self.changed_widgets = set(self.widgets.keys())
            for key in all_keys:
                self._update_widget_style(key)
            self.config_changed.emit()
        else:
            self.changed_widgets.clear()
            self.error_widgets.clear()
            for key in all_keys:
                self._update_widget_style(key)

    def validate_config(self):
        self.error_widgets.clear()
        is_valid = True
        all_keys = set(self.widgets.keys()) | set(self._aux_widgets.keys())

        def add_error(key, message, widget=None):
            nonlocal is_valid
            is_valid = False
            if key not in self.error_widgets:
                self.error_widgets[key] = message
            self._update_widget_style(key, widget)

        if self.trigger_widget:
            combo = self.trigger_widget["combo"]
            current_type = combo.currentText().lower()
            trigger_widgets = self.trigger_widget["widgets"]

            if current_type == "event":
                topic_widget = trigger_widgets.get("event")
                if topic_widget and not topic_widget.text().strip():
                    add_error("trigger.event.topic",
                              _("validation_trigger_event_topic_required"),
                              topic_widget)
            elif current_type == "cron":
                cron_widget = trigger_widgets.get("cron")
                cron_expression = cron_widget.text().strip() if cron_widget else ""
                if not cron_expression:
                    add_error("trigger.cron_expression",
                              _("validation_trigger_cron_required"),
                              cron_widget)
                else:
                    try:
                        from apscheduler.triggers.cron import CronTrigger
                        CronTrigger.from_crontab(cron_expression)
                    except Exception:
                        add_error("trigger.cron_expression",
                                  _("validation_trigger_cron_invalid"),
                                  cron_widget)
            elif current_type == "interval":
                days = trigger_widgets.get("interval_days")
                hours = trigger_widgets.get("interval_hours")
                minutes = trigger_widgets.get("interval_minutes")
                seconds = trigger_widgets.get("interval_seconds")
                values = [
                    w.value() if w else 0 for w in
                    (days, hours, minutes, seconds)
                ]
                if all(value == 0 for value in values):
                    interval_panel = self.trigger_widget["panels"].get(
                        "interval")
                    add_error("trigger.interval.panel",
                              _("validation_trigger_interval_required"),
                              interval_panel)

        if self.inputs_widget:
            table = self.inputs_widget
            rows = table.rowCount()
            for row in range(rows):
                required_widget = table.cellWidget(row, 4)
                checkbox = required_widget.findChild(QCheckBox) if required_widget else None
                if checkbox and checkbox.isChecked():
                    name_item = table.item(row, 0)
                    type_item = table.item(row, 1)
                    if not name_item or not name_item.text().strip():
                        add_error(
                            "inputs.table",
                            _("validation_inputs_required_name").format(
                                index=row + 1),
                            table)
                        break
                    if not type_item or not type_item.text().strip():
                        add_error(
                            "inputs.table",
                            _("validation_inputs_required_type").format(
                                index=row + 1),
                            table)
                        break

        for key in all_keys:
            if key not in self.error_widgets:
                self._update_widget_style(key)
        return is_valid

    def get_errors(self):
        return self.error_widgets

    def mark_as_saved(self, new_task_name=None):
        if new_task_name and self.task_name != new_task_name:
            old_task_name = self.task_name
            self.task_name = new_task_name
            logger.info("Task '%s' has been renamed to '%s'.", old_task_name,
                        self.task_name)
            self.config_reloaded.emit(self.task_name)

        self.changed_widgets.clear()
        self.error_widgets.clear()
        for key in set(self.widgets.keys()) | set(self._aux_widgets.keys()):
            self._update_widget_style(key)<|MERGE_RESOLUTION|>--- conflicted
+++ resolved
@@ -643,7 +643,6 @@
             inputs_list.append(item)
         return inputs_list
 
-<<<<<<< HEAD
     @staticmethod
     def _get_table_item_text(table, row, column):
         item = table.item(row, column)
@@ -689,9 +688,6 @@
         return raw_value
 
     def set_config(self, config_data):
-=======
-    def set_config(self, config_data, mark_changed: bool = True):
->>>>>>> 988b09e0
         self._populate_form(config_data)
 
         all_keys = set(self.widgets.keys()) | set(self._aux_widgets.keys())
